--- conflicted
+++ resolved
@@ -2312,11 +2312,8 @@
             logger.error('can''t find source list file to read in source table, and/or source={} not known'.format(source))
             return
 
-<<<<<<< HEAD
         self.source = source
-=======
         self.table.sort_values('RA_OBJ', inplace=True)
->>>>>>> 944ce41c
         self.clear()
 
         # Now has a bit more information about the distances
